--- conflicted
+++ resolved
@@ -16,12 +16,8 @@
 2. What can go wrong?
 3. Secure data transmission  
 3.1 SSL/TLS  
-<<<<<<< HEAD
 3.2 HTTPS  
-=======
-3.2 HTTPS
->>>>>>> 1de7bebc
-3.2 SFTP
+3.3 SFTP  
 4. Authentication: I am who I say I am  
 4.1 Form based authentication  
 4.2 Basic authentication  

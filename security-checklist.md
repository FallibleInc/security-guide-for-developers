[Back to Contents](README.md)


### The Security Checklist 

##### AUTHENTICATION SYSTEMS (Signup/Signin/2 Factor/Password reset) 
- [ ] Use HTTPS everywhere.
- [ ] Store password hashes using `Bcrypt` with a random `salt`.
- [ ] Destroy the session identifier after `logout`.  
- [ ] Destroy all active sessions on reset password (or offer to).  
- [ ] Must have the `state` parameter in OAuth2
- [ ] No open redirects after successful login or in any other intermediate redirects.
- [ ] When parsing Signup/Login input, sanitize for javascript://, data://, CRLF characters. 
- [ ] Set secure, httpOnly cookies.
- [ ] In Mobile `OTP` based mobile verification, do not send the OTP back in the response when `generate OTP` or `Resend OTP`  API is called.
- [ ] Limit attempts to `Login`, `Verify OTP`, `Resend OTP` and `generate OTP` APIs for a particular user. Have an exponential backoff set or/and something like a captcha based challenge.
- [ ] Check for randomness of reset password token in the emailed link or SMS 
- [ ] Set an expiration on the reset password token for a reasonable period.
- [ ] Expire the reset token after it has been successfully used.
- [ ] Destroy the logged in user's session everywhere after successful reset of password. 


##### USER DATA & AUTHORIZATION
- [ ] Any resource access like, `my cart`, `my history` should check the logged in user's ownership of the resource using session id.
- [ ] Serially iterable resource id should be avoided. Use `/me/orders` instead of `/user/37153/orders`. This acts as a sanity check in case you forgot to check for authorization token. 
- [ ] `Edit email/phone number` feature should be accompanied by a verification email to the owner of the account. 
- [ ] Any upload feature should sanitize the filename provided by the user. Also, for generally reasons apart from security, upload to something like S3 (and post-process using lambda) and not your own server capable of executing code.  
- [ ] `Profile photo upload` feature should sanitize all the `EXIF` tags also if not required.
<<<<<<< HEAD
- [ ] For user ids and other ids, use [RFC complaint ](http://www.ietf.org/rfc/rfc4122.txt) `UUID` instead of integers. You can find an implementation for this for your language on Github.  
- [ ] [JWT](https://jwt.io/) are awesome. Use them if required for your single page app/APIs.
=======
- [ ] For user ids and other ids, use [RFC compliant ](http://www.ietf.org/rfc/rfc4122.txt) `UUID` instead of integers. You can find an implementation for this for your language on Github.  
- [ ] JWT are awesome, use them if required for your single page app/APIs.
>>>>>>> 4237ab79


##### ANDROID / IOS APP
- [ ] `salt` from payment gateways should not be hardcoded.
- [ ] `secret` / `auth token` from 3rd party SDK's should not be hardcoded.
- [ ] API calls intended to be done `server to server` should not be done from the App.
- [ ] In Android, all the granted  [permissions](https://developer.android.com/guide/topics/security/permissions.html) should be carefully evaluated.
- [ ] [Certificate pinning](https://en.wikipedia.org/wiki/HTTP_Public_Key_Pinning) is highly recommended.


##### SECURITY HEADERS & CONFIGURATIONS
- [ ] `Add` [CSP](https://en.wikipedia.org/wiki/Content_Security_Policy) header to mitigate XSS and data injection attacks. This is important.
- [ ] `Add` [CSRF](https://en.wikipedia.org/wiki/Cross-site_request_forgery) header to prevent cross site request forgery.
- [ ] `Add` [HSTS](https://en.wikipedia.org/wiki/HTTP_Strict_Transport_Security) header to prevent SSL stripping attack.
- [ ] `Add` [X-Frame-Options](https://en.wikipedia.org/wiki/Clickjacking#X-Frame-Options) to protect against Clickjacking.
- [ ] `Add` [X-XSS-Protection](https://www.owasp.org/index.php/OWASP_Secure_Headers_Project#X-XSS-Protection) header to mitigate XSS attacks.
- [ ] Update DNS records to add [SPF](https://en.wikipedia.org/wiki/Sender_Policy_Framework) record to mitigate spam and phishing attacks.
- [ ] Add [subresource integrity checks](https://en.wikipedia.org/wiki/Subresource_Integrity) if loading your JavaScript libraries from a third party CDN.
- [ ] Use random CSRF tokens and expose business logic APIs as HTTP POST requests. Do not expose CSRF tokens over HTTP for example in an initial request upgrade phase.
- [ ] Do not use critical data or tokens in GET request parameters. Exposure of server logs or a machine/stack processing them would expose user data in turn.

##### SANITIZATION OF INPUT
- [ ] `Sanitize` all user inputs or any input parameters exposed to user to prevent [XSS](https://en.wikipedia.org/wiki/Cross-site_scripting)
- [ ] `Sanitize` all user inputs or any input parameters exposed to user to prevent [SQL Injection](https://en.wikipedia.org/wiki/SQL_injection)
- [ ] Sanitize user input if using it directly for functionalities like CSV import.
- [ ] `Sanitize` user input for special cases like robots.txt as profile names in case you are using a url pattern like coolcorp.io/username. 
- [ ] Do not hand code or build JSON by string concatenation ever, no matter how small the object is. Use your langauge defined libraries or framework.
- [ ] Sanitize inputs that take some sort of URLs to prevent [SSRF](https://docs.google.com/document/d/1v1TkWZtrhzRLy0bYXBcdLUedXGb9njTNIJXa3u9akHM/edit#heading=h.t4tsk5ixehdd).
- [ ] Sanitize Outputs before displaying to users.

##### OPERATIONS
- [ ] If you are small and inexperienced, evaluate using AWS elasticbeanstalk or a PaaS to run your code.
- [ ] Use a decent provisioning script to create VMs in the cloud.
- [ ] Check for machines with unwanted publicly `open ports`.
- [ ] Check for no/default passwords for `databases` especially MongoDB & Redis. BTW MongoDB sucks, avoid it.
- [ ] Use SSH to access your machines; do not setup a password.
- [ ] Install updates timely to act upon zero day vulnerabilities like Heartbleed, Shellshock.
- [ ] Modify server config to use TLS 1.2 for HTTPS and disable all other schemes. (The tradeoff is good)
- [ ] Do not leave the DEBUG mode on. In some frameworks, DEBUG mode can give access full-fledged REPL or shells or expose critical data in error messages stacktraces.
- [ ] Be prepared for bad actors & DDOS - use [Cloudflare](https://www.cloudflare.com/ddos/)
- [ ] Setup monitoring for your systems and log stuff (use [New Relic](https://newrelic.com/) or something like that)
- [ ] If developing for enterprise customers, adhere to compliance requirements. If AWS S3, consider using the feature to [encrypt data](http://docs.aws.amazon.com/AmazonS3/latest/dev/UsingServerSideEncryption.html). If using AWS EC2, consider using the feature to use encrypted volumes (even boot volumes can be encypted now). 

##### PEOPLE
- [ ] Setup an email (e.g. security@coolcorp.io) and a page for security researchers to report vulnerabilities.
- [ ] Depending on what you are making, limit access to your user databases.
- [ ] Be polite to bug reporters.
- [ ] Have your code review done by a fellow developer from a secure coding perspective. (More eyes)
- [ ] In case of a hack or data breach, check previous logs for data access, ask people to change passwords. You might require an audit by external agencies depending on where you are incorporated.  
- [ ] Setup [Netflix's Scumblr](https://github.com/Netflix/Scumblr) to hear about talks about your organization on social platforms and Google search.<|MERGE_RESOLUTION|>--- conflicted
+++ resolved
@@ -26,13 +26,8 @@
 - [ ] `Edit email/phone number` feature should be accompanied by a verification email to the owner of the account. 
 - [ ] Any upload feature should sanitize the filename provided by the user. Also, for generally reasons apart from security, upload to something like S3 (and post-process using lambda) and not your own server capable of executing code.  
 - [ ] `Profile photo upload` feature should sanitize all the `EXIF` tags also if not required.
-<<<<<<< HEAD
-- [ ] For user ids and other ids, use [RFC complaint ](http://www.ietf.org/rfc/rfc4122.txt) `UUID` instead of integers. You can find an implementation for this for your language on Github.  
-- [ ] [JWT](https://jwt.io/) are awesome. Use them if required for your single page app/APIs.
-=======
-- [ ] For user ids and other ids, use [RFC compliant ](http://www.ietf.org/rfc/rfc4122.txt) `UUID` instead of integers. You can find an implementation for this for your language on Github.  
+- [ ] For user ids and other ids, use [RFC compliant ](http://www.ietf.org/rfc/rfc4122.txt) `UUID` instead of integers. You can find an implementation for this for your language on Github.
 - [ ] JWT are awesome, use them if required for your single page app/APIs.
->>>>>>> 4237ab79
 
 
 ##### ANDROID / IOS APP

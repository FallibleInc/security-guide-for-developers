[Back to Contents](README.md)


### The Security Checklist 

##### AUTHENTICATION SYSTEMS (Signup/Signin/2 Factor/Password reset) 
- [ ] Use HTTPS everywhere.
- [ ] Store password hashes using `Bcrypt` (no salt necessary - `Bcrypt` does it for you).
- [ ] Destroy the session identifier after `logout`.  
- [ ] Destroy all active sessions on reset password (or offer to).  
- [ ] Must have the `state` parameter in OAuth2.
- [ ] No open redirects after successful login or in any other intermediate redirects.
- [ ] When parsing Signup/Login input, sanitize for javascript://, data://, CRLF characters. 
- [ ] Set secure, httpOnly cookies.
- [ ] In Mobile `OTP` based mobile verification, do not send the OTP back in the response when `generate OTP` or `Resend OTP`  API is called.
- [ ] Limit attempts to `Login`, `Verify OTP`, `Resend OTP` and `generate OTP` APIs for a particular user. Have an exponential backoff set or/and something like a captcha based challenge.
- [ ] Check for randomness of reset password token in the emailed link or SMS.
- [ ] Set an expiration on the reset password token for a reasonable period.
- [ ] Expire the reset token after it has been successfully used.
- [ ] Destroy the logged in user's session everywhere after successful reset of password. 


##### USER DATA & AUTHORIZATION
- [ ] Any resource access like, `my cart`, `my history` should check the logged in user's ownership of the resource using session id.
- [ ] Serially iterable resource id should be avoided. Use `/me/orders` instead of `/user/37153/orders`. This acts as a sanity check in case you forgot to check for authorization token. 
- [ ] `Edit email/phone number` feature should be accompanied by a verification email to the owner of the account. 
- [ ] Any upload feature should sanitize the filename provided by the user. Also, for generally reasons apart from security, upload to something like S3 (and post-process using lambda) and not your own server capable of executing code.  
- [ ] `Profile photo upload` feature should sanitize all the `EXIF` tags also if not required.
- [ ] For user ids and other ids, use [RFC compliant ](http://www.ietf.org/rfc/rfc4122.txt) `UUID` instead of integers. You can find an implementation for this for your language on Github.
- [ ] JWT are awesome. Use them if required for your single page app/APIs.


##### ANDROID / IOS APP
- [ ] `salt` from payment gateways should not be hardcoded.
- [ ] `secret` / `auth token` from 3rd party SDK's should not be hardcoded.
- [ ] API calls intended to be done `server to server` should not be done from the app.
- [ ] In Android, all the granted  [permissions](https://developer.android.com/guide/topics/security/permissions.html) should be carefully evaluated.
- [ ] [Certificate pinning](https://en.wikipedia.org/wiki/HTTP_Public_Key_Pinning) is highly recommended.


##### SECURITY HEADERS & CONFIGURATIONS
- [ ] `Add` [CSP](https://en.wikipedia.org/wiki/Content_Security_Policy) header to mitigate XSS and data injection attacks. This is important.
- [ ] `Add` [CSRF](https://en.wikipedia.org/wiki/Cross-site_request_forgery) header to prevent cross site request forgery. Also add [SameSite](https://tools.ietf.org/html/draft-ietf-httpbis-cookie-same-site-00) attributes on cookies.
- [ ] `Add` [HSTS](https://en.wikipedia.org/wiki/HTTP_Strict_Transport_Security) header to prevent SSL stripping attack.
- [ ] `Add` your domain to the [HSTS Preload List](https://hstspreload.appspot.com/)
- [ ] `Add` [X-Frame-Options](https://en.wikipedia.org/wiki/Clickjacking#X-Frame-Options) to protect against Clickjacking.
- [ ] `Add` [X-XSS-Protection](https://www.owasp.org/index.php/OWASP_Secure_Headers_Project#X-XSS-Protection) header to mitigate XSS attacks.
- [ ] Update DNS records to add [SPF](https://en.wikipedia.org/wiki/Sender_Policy_Framework) record to mitigate spam and phishing attacks.
- [ ] Add [subresource integrity checks](https://en.wikipedia.org/wiki/Subresource_Integrity) if loading your JavaScript libraries from a third party CDN.
- [ ] Use random CSRF tokens and expose business logic APIs as HTTP POST requests. Do not expose CSRF tokens over HTTP for example in an initial request upgrade phase.
- [ ] Do not use critical data or tokens in GET request parameters. Exposure of server logs or a machine/stack processing them would expose user data in turn.

##### SANITIZATION OF INPUT
- [ ] `Sanitize` all user inputs or any input parameters exposed to user to prevent [XSS](https://en.wikipedia.org/wiki/Cross-site_scripting).
- [ ] `Sanitize` all user inputs or any input parameters exposed to user to prevent [SQL Injection](https://en.wikipedia.org/wiki/SQL_injection).
- [ ] Sanitize user input if using it directly for functionalities like CSV import.
- [ ] `Sanitize` user input for special cases like robots.txt as profile names in case you are using a url pattern like coolcorp.io/username. 
- [ ] Do not hand code or build JSON by string concatenation ever, no matter how small the object is. Use your language defined libraries or framework.
- [ ] Sanitize inputs that take some sort of URLs to prevent [SSRF](https://docs.google.com/document/d/1v1TkWZtrhzRLy0bYXBcdLUedXGb9njTNIJXa3u9akHM/edit#heading=h.t4tsk5ixehdd).
- [ ] Sanitize Outputs before displaying to users.

##### OPERATIONS
- [ ] If you are small and inexperienced, evaluate using AWS elasticbeanstalk or a PaaS to run your code.
- [ ] Use a decent provisioning script to create VMs in the cloud.
- [ ] Check for machines with unwanted publicly `open ports`.
<<<<<<< HEAD
- [ ] Check for no/default passwords for `databases` especially MongoDB & Redis. BTW MongoDB sucks, avoid it.
- [ ] Use SSH to access your machines; do not set up a password.
=======
- [ ] Check for no/default passwords for `databases` especially MongoDB & Redis.
- [ ] Use SSH to access your machines; do not setup a password.
>>>>>>> 38ea9927
- [ ] Install updates timely to act upon zero day vulnerabilities like Heartbleed, Shellshock.
- [ ] Modify server config to use TLS 1.2 for HTTPS and disable all other schemes. (The tradeoff is good.)
- [ ] Do not leave the DEBUG mode on. In some frameworks, DEBUG mode can give access full-fledged REPL or shells or expose critical data in error messages stacktraces.
- [ ] Be prepared for bad actors & DDOS - use [Cloudflare](https://www.cloudflare.com/ddos/).
- [ ] Set up monitoring for your systems, and log stuff (use [New Relic](https://newrelic.com/) or something like that).
- [ ] If developing for enterprise customers, adhere to compliance requirements. If AWS S3, consider using the feature to [encrypt data](http://docs.aws.amazon.com/AmazonS3/latest/dev/UsingServerSideEncryption.html). If using AWS EC2, consider using the feature to use encrypted volumes (even boot volumes can be encrypted now).

##### PEOPLE
- [ ] Set up an email (e.g. security@coolcorp.io) and a page for security researchers to report vulnerabilities.
- [ ] Depending on what you are making, limit access to your user databases.
- [ ] Be polite to bug reporters.
- [ ] Have your code review done by a fellow developer from a secure coding perspective. (More eyes)
- [ ] In case of a hack or data breach, check previous logs for data access, ask people to change passwords. You might require an audit by external agencies depending on where you are incorporated.  
- [ ] Set up [Netflix's Scumblr](https://github.com/Netflix/Scumblr) to hear about talks about your organization on social platforms and Google search.<|MERGE_RESOLUTION|>--- conflicted
+++ resolved
@@ -63,13 +63,8 @@
 - [ ] If you are small and inexperienced, evaluate using AWS elasticbeanstalk or a PaaS to run your code.
 - [ ] Use a decent provisioning script to create VMs in the cloud.
 - [ ] Check for machines with unwanted publicly `open ports`.
-<<<<<<< HEAD
-- [ ] Check for no/default passwords for `databases` especially MongoDB & Redis. BTW MongoDB sucks, avoid it.
-- [ ] Use SSH to access your machines; do not set up a password.
-=======
 - [ ] Check for no/default passwords for `databases` especially MongoDB & Redis.
 - [ ] Use SSH to access your machines; do not setup a password.
->>>>>>> 38ea9927
 - [ ] Install updates timely to act upon zero day vulnerabilities like Heartbleed, Shellshock.
 - [ ] Modify server config to use TLS 1.2 for HTTPS and disable all other schemes. (The tradeoff is good.)
 - [ ] Do not leave the DEBUG mode on. In some frameworks, DEBUG mode can give access full-fledged REPL or shells or expose critical data in error messages stacktraces.
